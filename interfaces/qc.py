#!/usr/bin/env python
# -*- coding: utf-8 -*-
# emacs: -*- mode: python; py-indent-offset: 4; indent-tabs-mode: nil -*-
# vi: set ft=python sts=4 ts=4 sw=4 et:
# pylint: disable=no-member
#
# @Author: oesteban
# @Date:   2016-01-05 11:29:40
# @Email:  code@oscaresteban.es
# @Last modified by:   oesteban
<<<<<<< HEAD
# @Last Modified time: 2016-04-13 13:48:01
=======
# @Last Modified time: 2016-04-13 13:58:00
>>>>>>> 3e83633d
""" Nipype interfaces to quality control measures """

import numpy as np
import nibabel as nb
from ..qc.anatomical import (snr, cnr, fber, efc, art_qi1, art_qi2,
                             volume_fraction, rpve, summary_stats, cjv)
from ..qc.functional import (gsr, dvars, fd_jenkinson, gcor)
from nipype.interfaces.base import (BaseInterface, traits, TraitedSpec, File,
                                    InputMultiPath, BaseInterfaceInputSpec)

from nipype import logging
IFLOGGER = logging.getLogger('interface')

class StructuralQCInputSpec(BaseInterfaceInputSpec):
    in_file = File(exists=True, mandatory=True, desc='File to be plotted')
    in_segm = File(exists=True, mandatory=True, desc='segmentation file from FSL FAST')
    in_bias = File(exists=True, mandatory=True, desc='bias file')
    air_msk = File(exists=True, mandatory=True, desc='air mask')
    artifact_msk = File(exists=True, mandatory=True, desc='air mask')
    in_pvms = InputMultiPath(File(exists=True), mandatory=True,
                             desc='partial volume maps from FSL FAST')
    in_tpms = InputMultiPath(File(), desc='tissue probability maps from FSL FAST')


class StructuralQCOutputSpec(TraitedSpec):
    summary = traits.Dict(desc='summary statistics per tissue')
    icvs = traits.Dict(desc='intracranial volume (ICV) fractions')
    rpve = traits.Dict(desc='partial volume fractions')
    size = traits.Dict(desc='image sizes')
    spacing = traits.Dict(desc='image sizes')
    inu = traits.Dict(desc='summary statistics of the bias field')
    snr = traits.Dict
    cnr = traits.Float
    fber = traits.Float
    efc = traits.Float
    qi1 = traits.Float
    qi2 = traits.Float
    cjv = traits.Float
    out_qc = traits.Dict(desc='output flattened dictionary with all measures')


class StructuralQC(BaseInterface):
    """
    Computes anatomical :abbr:`QC (Quality Control)` measures on the
    structural image given as input

    """
    input_spec = StructuralQCInputSpec
    output_spec = StructuralQCOutputSpec

    def __init__(self, **inputs):
        self._results = {}
        super(StructuralQC, self).__init__(**inputs)

    def _list_outputs(self):
        return self._results

    def _run_interface(self, runtime):
        imnii = nb.load(self.inputs.in_file)
        imdata = np.nan_to_num(imnii.get_data())

        # Cast to float32
        imdata = imdata.astype(np.float32)

        # Remove negative values
        imdata[imdata < 0] = 0

        segnii = nb.load(self.inputs.in_segm)
        segdata = segnii.get_data().astype(np.uint8)

        airdata = nb.load(self.inputs.air_msk).get_data().astype(np.uint8)
        artdata = nb.load(self.inputs.artifact_msk).get_data().astype(np.uint8)

        # SNR
        snrvals = []
        self._results['snr'] = {}
        for tlabel in ['csf', 'wm', 'gm']:
            snrvals.append(snr(imdata, segdata, airdata, fglabel=tlabel))
            self._results['snr'][tlabel] = snrvals[-1]
        self._results['snr']['total'] = np.mean(snrvals)

        # CNR
        self._results['cnr'] = cnr(imdata, segdata)

        # FBER
        self._results['fber'] = fber(imdata, segdata, airdata)

        # EFC
        self._results['efc'] = efc(imdata)

        # Artifacts
        self._results['qi1'] = art_qi1(airdata, artdata)
        self._results['qi2'] = art_qi2(imdata, airdata, artdata)

        # CJV
        self._results['cjv'] = cjv(imdata, segdata)

        pvmdata = []
        for fname in self.inputs.in_pvms:
            pvmdata.append(nb.load(fname).get_data().astype(np.float32))

        # ICVs
        self._results['icvs'] = volume_fraction(pvmdata)

        # RPVE
        self._results['rpve'] = rpve(pvmdata, segdata)

        # Summary stats
        mean, stdv, p95, p05 = summary_stats(imdata, pvmdata)
        self._results['summary'] = {'mean': mean, 'stdv': stdv,
                                    'p95': p95, 'p05': p05}

        # Image specs
        self._results['size'] = {'x': imdata.shape[0],
                                 'y': imdata.shape[1],
                                 'z': imdata.shape[2]}
        self._results['spacing'] = {
            i: v for i, v in zip(['x', 'y', 'z'],
                                 imnii.get_header().get_zooms()[:3])}

        try:
            self._results['size']['t'] = imdata.shape[3]
        except IndexError:
            pass

        try:
            self._results['spacing']['tr'] = imnii.get_header().get_zooms()[3]
        except IndexError:
            pass

        # Bias
        bias = nb.load(self.inputs.in_bias).get_data()[segdata > 0]
        self._results['inu'] = {
            'range': np.abs(np.percentile(bias, 95.) - np.percentile(bias, 5.)), 'med': np.median(bias)}  #pylint: disable=E1101


        # Flatten the dictionary
        self._results['out_qc'] = _flatten_dict(self._results)
        return runtime


class FunctionalQCInputSpec(BaseInterfaceInputSpec):
    in_epi = File(exists=True, mandatory=True, desc='input EPI file')
    in_hmc = File(exists=True, mandatory=True, desc='input motion corrected file')
    in_tsnr = File(exists=True, mandatory=True, desc='input tSNR volume')
    in_mask = File(exists=True, mandatory=True, desc='input mask')
    direction = traits.Enum('all', 'x', 'y', '-x', '-y', usedefault=True,
                            desc='direction for GSR computation')


class FunctionalQCOutputSpec(TraitedSpec):
    fber = traits.Float
    efc = traits.Float
    snr = traits.Float
    gsr = traits.Dict
    m_tsnr = traits.Float
    dvars = traits.Float
    gcor = traits.Float
    size = traits.Dict
    spacing = traits.Dict
    summary = traits.Dict

    out_qc = traits.Dict(desc='output flattened dictionary with all measures')


class FunctionalQC(BaseInterface):
    """
    Computes anatomical :abbr:`QC (Quality Control)` measures on the
    structural image given as input

    """
    input_spec = FunctionalQCInputSpec
    output_spec = FunctionalQCOutputSpec

    def __init__(self, **inputs):
        self._results = {}
        super(FunctionalQC, self).__init__(**inputs)

    def _list_outputs(self):
        return self._results

    def _run_interface(self, runtime):
        # Get the mean EPI data and get it ready
        epinii = nb.load(self.inputs.in_epi)
        epidata = np.nan_to_num(epinii.get_data())
        epidata = epidata.astype(np.float32)
        epidata[epidata < 0] = 0

        # Get EPI data (with mc done) and get it ready
        hmcnii = nb.load(self.inputs.in_hmc)
        hmcdata = np.nan_to_num(hmcnii.get_data())
        hmcdata = hmcdata.astype(np.float32)
        hmcdata[hmcdata < 0] = 0

        # Get EPI data (with mc done) and get it ready
        msknii = nb.load(self.inputs.in_mask)
        mskdata = np.nan_to_num(msknii.get_data())
        mskdata = mskdata.astype(np.uint8)
        mskdata[mskdata < 0] = 0
        mskdata[mskdata > 0] = 1

        # SNR
        self._results['snr'] = snr(epidata, mskdata, fglabel=1)
        # FBER
        self._results['fber'] = fber(epidata, mskdata)
        # EFC
        self._results['efc'] = efc(epidata)
        # GSR
        self._results['gsr'] = {}
        if self.inputs.direction == 'all':
            epidir = ['x', 'y']
        else:
            epidir = [self.inputs.direction]

        for axis in epidir:
            self._results['gsr'][axis] = gsr(epidata, mskdata, direction=axis)

        # Summary stats
        mean, stdv, p95, p05 = summary_stats(epidata, mskdata)
        self._results['summary'] = {'mean': mean, 'stdv': stdv,
                                    'p95': p95, 'p05': p05}

        # DVARS
        self._results['dvars'] = dvars(hmcdata, mskdata).mean(axis=0)[0]

        # tSNR
        tsnr_data = nb.load(self.inputs.in_tsnr).get_data()
        self._results['m_tsnr'] = np.median(tsnr_data[mskdata > 0])

        # GCOR
        self._results['gcor'] = gcor(hmcdata, mskdata)

        # Image specs
        self._results['size'] = {'x': hmcdata.shape[0],
                                 'y': hmcdata.shape[1],
                                 'z': hmcdata.shape[2]}
        self._results['spacing'] = {
            i: v for i, v in zip(['x', 'y', 'z'],
                                 hmcnii.get_header().get_zooms()[:3])}

        try:
            self._results['size']['t'] = hmcdata.shape[3]
        except IndexError:
            pass

        try:
            self._results['spacing']['tr'] = hmcnii.get_header().get_zooms()[3]
        except IndexError:
            pass

        self._results['out_qc'] = _flatten_dict(self._results)
        return runtime

def _flatten_dict(indict):
    out_qc = {}
    for k, value in list(indict.items()):
        if not isinstance(value, dict):
            out_qc[k] = value
        else:
            for subk, subval in list(value.items()):
                if not isinstance(subval, dict):
                    out_qc['%s_%s' % (k, subk)] = subval
                else:
                    for ssubk, ssubval in list(subval.items()):
                        out_qc['%s_%s_%s' % (k, subk, ssubk)] = ssubval
    return out_qc


class FramewiseDisplacementInputSpec(BaseInterfaceInputSpec):
    in_file = File(exists=True, mandatory=True,
                   desc='input file generated with FSL 3dvolreg')
    rmax = traits.Float(80., usedefault=True, desc='default brain radius')
    threshold = traits.Float(1., usedefault=True, desc='motion threshold')


class FramewiseDisplacementOutputSpec(TraitedSpec):
    out_file = File(desc='output file')
    fd_stats = traits.Dict

class FramewiseDisplacement(BaseInterface):
    """
    Computes anatomical :abbr:`QC (Quality Control)` measures on the
    structural image given as input

    """
    input_spec = FramewiseDisplacementInputSpec
    output_spec = FramewiseDisplacementOutputSpec

    def __init__(self, **inputs):
        self._results = {}
        super(FramewiseDisplacement, self).__init__(**inputs)

    def _list_outputs(self):
        return self._results

    def _run_interface(self, runtime):
        out_file = fd_jenkinson(self.inputs.in_file,
                                self.inputs.rmax)
        self._results['out_file'] = out_file

        fddata = np.loadtxt(out_file)
        num_fd = np.float((fddata > self.inputs.threshold).sum())
        self._results['fd_stats'] = {
            'mean_fd': fddata.mean(),
            'num_fd': num_fd,
            'perc_fd': num_fd * 100 / (len(fddata) + 1)
        }
        return runtime
<|MERGE_RESOLUTION|>--- conflicted
+++ resolved
@@ -8,11 +8,7 @@
 # @Date:   2016-01-05 11:29:40
 # @Email:  code@oscaresteban.es
 # @Last modified by:   oesteban
-<<<<<<< HEAD
-# @Last Modified time: 2016-04-13 13:48:01
-=======
-# @Last Modified time: 2016-04-13 13:58:00
->>>>>>> 3e83633d
+# @Last Modified time: 2016-04-13 13:58:52
 """ Nipype interfaces to quality control measures """
 
 import numpy as np

--- conflicted
+++ resolved
@@ -8,10 +8,7 @@
 # @Email:  code@oscaresteban.es
 """ The core module combines the existing workflows """
 from __future__ import print_function, division, absolute_import, unicode_literals
-<<<<<<< HEAD
-=======
 
->>>>>>> c7754dab
 import os
 from .anatomical import anat_qc_workflow
 from .functional import fmri_qc_workflow

--- conflicted
+++ resolved
@@ -33,18 +33,13 @@
 from nireports.assembler import data
 from nireports.assembler.misc import dict2html, read_crashfile
 
-<<<<<<< HEAD
-SVG_SNIPPET = [
-    """\
-=======
-
 IMG_SNIPPET = """\
->>>>>>> dc543858
 <div class="reportlet">
 <img class="{ext}-reportlet" src="./{name}" style="{style}" />
 </div>
 <small>Get figure file: <a href="./{name}" target="_blank">{name}</a></small>
 """
+
 SVG_SNIPPET = """\
 <div class="reportlet">
 <object class="{ext}-reportlet" type="image/{ext}+xml" data="./{name}" style="{style}">

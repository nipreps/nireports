--- conflicted
+++ resolved
@@ -56,16 +56,9 @@
 
 
 def plot_segs(
-<<<<<<< HEAD
     image_nii: ty.Union[str, SpatialImage],
     seg_niis: list[ty.Union[str, SpatialImage]],
-    out_file: str,
     bbox_nii: ty.Union[str, SpatialImage, None] = None,
-=======
-    image_nii: ty.Union[str, nb.Nifti1Image],
-    seg_niis: list[ty.Union[str, nb.Nifti1Image]],
-    bbox_nii: ty.Union[str, nb.Nifti1Image, None] = None,
->>>>>>> d88ca788
     masked: bool = False,
     compress: ty.Union[bool, L["auto"]] = "auto",
     **plot_params,

# emacs: -*- mode: python; py-indent-offset: 4; indent-tabs-mode: nil -*-
# vi: set ft=python sts=4 ts=4 sw=4 et:
#
# Copyright 2023 The NiPreps Developers <nipreps@gmail.com>
#
# Licensed under the Apache License, Version 2.0 (the "License");
# you may not use this file except in compliance with the License.
# You may obtain a copy of the License at
#
#     http://www.apache.org/licenses/LICENSE-2.0
#
# Unless required by applicable law or agreed to in writing, software
# distributed under the License is distributed on an "AS IS" BASIS,
# WITHOUT WARRANTIES OR CONDITIONS OF ANY KIND, either express or implied.
# See the License for the specific language governing permissions and
# limitations under the License.
#
# We support and encourage derived works from this project, please read
# about our expectations at
#
#     https://www.nipreps.org/community/licensing/
#
"""Visualizations for diffusion MRI data."""

import matplotlib as mpl
import nibabel as nb
import numpy as np
from matplotlib import pyplot as plt
from mpl_toolkits.mplot3d import art3d
from nilearn.plotting import plot_anat

from nireports.reportlets.nuisance import plot_raincloud


def plot_dwi(dataobj, affine, gradient=None, **kwargs):
    """
    Plot orthogonal (axial, coronal, sagittal) slices of a given DWI volume. The
    slices displayed are determined by a tuple contained in the ``cut_coords``
    keyword argument.

    Parameters
    ----------
    dataobj : :obj:`numpy.ndarray`
        DWI volume data: a single 3D volume from a given gradient direction.
    affine : :obj:`numpy.ndarray`
        Affine transformation matrix.
    gradient : :obj:`numpy.ndarray`
        Gradient values in RAS+b format at the chosen gradient direction.
    kwargs : :obj:`dict`
        Extra args given to :obj:`nilearn.plotting.plot_anat()`.

    Returns
    -------
    :class:`nilearn.plotting.displays.OrthoSlicer` or None
        An instance of the OrthoSlicer class. If ``output_file`` is defined,
        None is returned.

    """

    plt.rcParams.update(
        {
            "text.usetex": True,
            "font.family": "sans-serif",
            "font.sans-serif": ["Helvetica"],
        }
    )

    affine = np.diag(nb.affines.voxel_sizes(affine).tolist() + [1])
    affine[:3, 3] = -1.0 * (affine[:3, :3] @ ((np.array(dataobj.shape) - 1) * 0.5))

    vmax = kwargs.pop("vmax", None) or np.percentile(dataobj, 98)
    cut_coords = kwargs.pop("cut_coords", None) or (0, 0, 0)

    return plot_anat(
        nb.Nifti1Image(dataobj, affine, None),
        vmax=vmax,
        cut_coords=cut_coords,
        title=(
            r"Reference $b$=0"
            if gradient is None
            else f"""\
$b$={gradient[3].astype(int)}, \
$\\vec{{b}}$ = ({', '.join(str(v) for v in gradient[:3])})"""
        ),
        **kwargs,
    )


def plot_heatmap(
    data,
    b_indices,
    bvals,
    mask,
    scalar,
    scalar_label="DWI-derived scalar (a.u.)",
    bins=(150, 11),
    imax=None,
    sub_size=100000,
    cmap="YlGn",
    sigma=None,
):
    """Create heatmap plot."""
    # Round scalar to a single-digit decimal
    scalar = np.clip(np.round(scalar + 0.005, 1), 0, 1)

    # Prepare data in shells
    shells = [np.rint(data[mask][..., idx].reshape(-1)) for idx in b_indices]

    # Maximum intensity level to be plotted
    if imax is None:
        # If not provided, set 75th percentile of lowest b-value.
        imax = np.percentile(shells[0], 75)

    fig, axs = plt.subplots(
        len(b_indices) + 1,
        sharex=True,
        figsize=(20, 1.6 * (len(b_indices) + 1)),
    )
    axs[-1].spines[:].set_visible(False)
    axs[-1].grid(which="minor", color="w", linestyle="-", linewidth=1)
    for i, shelldata in enumerate(shells):
        x = shelldata[shelldata < imax]
        y = np.array([scalar[mask]] * len(b_indices[i])).reshape(-1)[shelldata < imax]

        if sub_size is not None:
            choice = np.random.choice(range(x.size), size=sub_size)
            x = x[choice]
            y = y[choice]

        histdata, _, _ = np.histogram2d(x, y, bins=bins, range=((0, int(imax)), (0, 1)))
        axs[i].imshow(
            histdata.T,
            interpolation="nearest",
            origin="lower",
            aspect="auto",
            cmap=cmap,
        )

        # Show all ticks and label them with the respective list entries.
        axs[i].set_yticks(
            [0.5, 5, 9.5],
            labels=["0.0", "0.5", "1.0"],
        )

        # Turn spines off and create white grid.
        axs[i].spines[:].set_visible(False)

        # axs[i].set_xticks(np.arange(bins[0] + 1) - .5, minor=True)
        axs[i].set_yticks(np.arange(bins[1] + 1) - 0.5, minor=True)
        axs[i].grid(which="minor", color="w", linestyle="-", linewidth=1)
        axs[i].tick_params(which="minor", bottom=False, left=False)
        axs[i].set_ylabel(f"$b$ = {bvals[i]}\n($n$ = {len(b_indices[i])})", fontsize=15)

        marginal_H, edges = np.histogram(x, bins=bins[0], range=(0, int(imax)), density=True)
        axs[-1].bar(
            np.linspace(0, bins[0], num=bins[0], endpoint=False, dtype=int),
            marginal_H,
            alpha=0.4,
        )

    if sigma is not None:
        max_snr = imax / sigma
        labels_bins = [1.937, 5.0, 8.0, round(max_snr, 1)]
        labels_bins_position = bins[0] * np.array(labels_bins) / max_snr

    else:
        labels_bins_position = np.arange(bins[0], step=20) + 0.5
        labels_bins = (labels_bins_position - 0.5) * (imax / bins[0])

    axs[-1].set_xticks(
        labels_bins_position,
        labels=labels_bins_position
        if sigma is None
        else [f"{v}\n[{round(10 * np.log(v), 0):.0f} dB]" for v in labels_bins],
        fontsize=14,
    )
    axs[-1].legend([f"{b}" for b in bvals], ncol=len(bvals), title="$b$ value")
    axs[-1].set_yticks([], labels=[])
    axs[-1].set_xlabel(
        f"SNR [noise floor estimated at {sigma:0.2f}]" if sigma is not None else "DWI intensity",
        fontsize=20,
    )
    fig.supylabel(scalar_label, fontsize=20, y=0.65)
    fig.tight_layout(rect=[0.02, 0, 1, 1])

    return fig


def rotation_matrix(u, v):
    r"""
    Calculate the rotation matrix *R* such that :math:`R \cdot \mathbf{u} = \mathbf{v}`.

    Extracted from `Emmanuel Caruyer's code
    <https://github.com/ecaruyer/qspace/blob/master/qspace/visu/visu_points.py>`__,
    which is distributed under the revised BSD License:
    Copyright (c) 2013-2015, Emmanuel Caruyer
    All rights reserved.

    .. admonition :: List of changes

        Only minimal updates to leverage Numpy.

    Parameters
    ----------
    u : :obj:`numpy.ndarray`
        A vector.
    v : :obj:`numpy.ndarray`
        A vector.

    Returns
    -------
    R : :obj:`numpy.ndarray`
        The rotation matrix.

    """

    # the axis is given by the product u x v
    u = u / np.linalg.norm(u)
    v = v / np.linalg.norm(v)
    w = np.asarray(
        [
            u[1] * v[2] - u[2] * v[1],
            u[2] * v[0] - u[0] * v[2],
            u[0] * v[1] - u[1] * v[0],
        ]
    )
    if (w**2).sum() < (np.finfo(w.dtype).eps * 10):
        # The vectors u and v are collinear
        return np.eye(3)

    # Compute sine and cosine
    c = u @ v
    s = np.linalg.norm(w)

    w = w / s
    P = np.outer(w, w)
    Q = np.asarray([[0, -w[2], w[1]], [w[2], 0, -w[0]], [-w[1], w[0], 0]])
    R = P + c * (np.eye(3) - P) + s * Q
    return R


def draw_circles(positions, radius, n_samples=20):
    r"""
    Draw circular patches (lying on a sphere) at given positions.

    Adapted from `Emmanuel Caruyer's code
    <https://github.com/ecaruyer/qspace/blob/master/qspace/visu/visu_points.py>`__,
    which is distributed under the revised BSD License:
    Copyright (c) 2013-2015, Emmanuel Caruyer
    All rights reserved.

    .. admonition :: List of changes

        Modified to take the full list of normalized bvecs and corresponding circle
        radii instead of taking the list of bvecs and radii for a specific shell
        (*b*-value).

    Parameters
    ----------
    positions : :obj:`numpy.ndarray`
        An array :math:`N \times 3` of 3D cartesian positions.
    radius : :obj:`float`
        The reference radius (or, the radius in single-shell plots)
    n_samples : :obj:`int`
        The number of samples on the sphere.

    Returns
    -------
    circles : :obj:`numpy.ndarray`
        Circular patches.

    """

    # A circle centered at [1, 0, 0] with radius r
    t = np.linspace(0, 2 * np.pi, n_samples)

    nb_points = positions.shape[0]
    circles = np.zeros((nb_points, n_samples, 3))
    for i in range(positions.shape[0]):
        circle_x = np.zeros((n_samples, 3))
        dots_radius = np.sqrt(radius[i]) * 0.04
        circle_x[:, 1] = dots_radius * np.cos(t)
        circle_x[:, 2] = dots_radius * np.sin(t)
        norm = np.linalg.norm(positions[i])
        point = positions[i] / norm
        r1 = rotation_matrix(np.asarray([1, 0, 0]), point)
        circles[i] = positions[i] + np.dot(r1, circle_x.T).T
    return circles


def draw_points(gradients, ax, rad_min=0.3, rad_max=0.7, colormap="viridis"):
    """
    Draw the vectors on a shell.

    Adapted from `Emmanuel Caruyer's code
    <https://github.com/ecaruyer/qspace/blob/master/qspace/visu/visu_points.py>`__,
    which is distributed under the revised BSD License:
    Copyright (c) 2013-2015, Emmanuel Caruyer
    All rights reserved.

    .. admonition :: List of changes

        * The input is a single 2D numpy array of the gradient table in RAS+B format
        * The scaling of the circle radius for each bvec proportional to the inverse of
          the bvals. A minimum/maximal value for the radii can be specified.
        * Circles for each bvec are drawn at once instead of looping over the shells.
        * Some variables have been renamed (like vects to bvecs)

    Parameters
    ----------
    gradients : :obj:`numpy.ndarray`
        An (N, 4) shaped array of the gradient table in RAS+B format.
    ax : :obj:`matplotlib.axes.Axis`
        The matplotlib axes instance to plot in.
    rad_min : :obj:`float` between 0 and 1
        Minimum radius of the circle that renders a gradient direction.
    rad_max : :obj:`float` between 0 and 1
        Maximum radius of the circle that renders a gradient direction.
    colormap : :class:`str`
        matplotlib colormap name.

    """

    # Initialize 3D view
    elev = 90
    azim = 0
    ax.view_init(azim=azim, elev=elev)

    # Normalize to 1 the highest bvalue
    bvals = np.copy(gradients[:, 3])
    bvals = bvals / bvals.max()

    # Colormap depending on bvalue (for visualization)
    cmap = mpl.colormaps[colormap]
    colors = cmap(bvals)

    # Relative shell radii proportional to the inverse of bvalue (for visualization)
    rs = np.reciprocal(bvals)
    rs = rs / rs.max()

    # Readjust radius of the circle given the minimum and maximal allowed values.
    if rs.min() != rs.max():
        rs = rs - rs.min()
        rs = rs / (rs.max() - rs.min())
    rs = rs * (rad_max - rad_min) + rad_min

    bvecs = np.copy(
        gradients[:, :3],
    )
    bvecs[bvecs[:, 2] < 0] *= -1

    # Render all gradient direction of all b-values
    circles = draw_circles(bvecs, rs)
    ax.add_collection(art3d.Poly3DCollection(circles, facecolors=colors, linewidth=0))

    max_val = 0.6
    ax.set_xlim(-max_val, max_val)
    ax.set_ylim(-max_val, max_val)
    ax.set_zlim(-max_val, max_val)
    ax.axis("off")


def plot_gradients(
    gradients,
    title=None,
    ax=None,
    spacing=0.05,
    **kwargs,
):
    """
    Draw the vectors on a unit sphere using a different color (as given by the
    ``colormap`` property in the extra keywowrd arguments) for each b-value.

    .. seealso:: :func:`draw_points`.

    Parameters
    ----------
    gradients : :obj:`numpy.ndarray`
        An (N, 4) shaped array of the gradient table in RAS+B format.
    title : :obj:`str`
        Plot title.
    ax : :obj:`matplotlib.axes.Axis`
        A figure's axis to plot on.
    spacing : :obj:`float`
        Plot spacing.
    kwargs : :obj:`dict`
        Extra args given to :func:`draw_points`.

    Returns
    -------
    ax : :obj:`matplotlib.axes.Axis`
        The figure's axis where the data is plotted.

    """

    # Initialize figure
    if ax is None:
        figsize = kwargs.pop("figsize", (9.0, 9.0))
        fig = plt.figure(figsize=figsize)
        ax = fig.add_subplot(111, projection="3d")
    plt.subplots_adjust(bottom=spacing, top=1 - spacing, wspace=2 * spacing)

    # Draw points after re-projecting all shells to the unit sphere
    draw_points(gradients, ax, **kwargs)

    if title:
        plt.suptitle(title)

    return ax


<<<<<<< HEAD
def nii_to_carpetplot_data(
    nii,
    bvals=None,
    divide_by_b0=True,
    drop_b0=True,
    sort_by_bval=False,
    mask_nii=None,
    segment_labels=None,
):
    """
    Convert nii to data matrix for carpet plot

    Parameters
    ----------
    nii : Nifti1Image
        DW imaging data
    bvals : :obj:`numpy.ndarray`, optional
        Rounded bvals
    divide_by_b0 : :obj:`bool`, optional
        Divide data by mean b0
    drop_b0 : :obj:`bool`, optional
        Flag to drop b0 data
    sort_by_bval : :obj:`bool`, optional
        Flag to reorder time points by bvalue
    mask_nii : Nifti1Image, optional
        Boolean or segmentation mask of DW imaging data
    segment_labels : :obj:`dict`, optional
        Dictionary of segment labels
        e.g. {'Cerebral_White_Matter': [2, 41],
              'Cerebral_Cortex': [3, 42],
              'Ventricle': [4, 14, 15, 43, 72]}

    Returns
    ---------
    data : N x T :obj:`numpy.array`
        The functional data to be plotted
        (*N* sampling locations by *T* timepoints).
    segments: :obj:`dict`
        A mapping between segment labels (e.g., `"Left Cortex"`)
        and list of indexes in the data array.
    """

    nii_data = nii.get_fdata()

    if mask_nii is None:
        mask_data = np.ones(nii_data.shape[0:3])
    else:
        mask_data = np.asanyarray(mask_nii.dataobj, dtype=np.int16)

    if bvals is not None:
        if divide_by_b0:
            b0_data = nii_data[..., bvals == 0]
            bzero = np.mean(b0_data, -1)
            nii_data = nii_data / bzero[..., np.newaxis]

        if drop_b0:
            nii_data = nii_data[..., bvals > 0]
            bvals = bvals[bvals > 0]

        if sort_by_bval:
            sort_inds = np.argsort(bvals)
            nii_data = nii_data[..., sort_inds]

    # Reshape
    data = nii_data.reshape(-1, nii_data.shape[-1])
    mask_data = mask_data.reshape(-1)

    # Apply mask
    data = data[mask_data > 0, :]
    mask_data = mask_data[mask_data > 0]

    # Remove bad rows
    bad_row_ind = np.where(~np.isfinite(data))[0]
    good_row_ind = np.ones(data.shape[0], dtype=bool)
    good_row_ind[bad_row_ind] = False

    data = data[good_row_ind, :]
    mask_data = mask_data[good_row_ind]

    # Get segments dict
    if mask_nii is None or segment_labels is None:
        segments = None
    else:
        segments = get_segments(mask_data, segment_labels)

    return data, segments


def get_segments(segment_mask, segment_labels):
    """
    Return segments dict for plot_carpet function

    Parameters
    ----------
    segment_mask : :obj:`numpy.ndarray`
        Segmentation mask of DW imaging data
    segment_labels : :obj:`dict`
        Dictionary of segment labels
        e.g. {'Cerebral_White_Matter': [2, 41],
              'Cerebral_Cortex': [3, 42],
              'Ventricle': [4, 14, 15, 43, 72]}

    Returns
    ---------
    segments: :obj:`dict`
        A mapping between segment labels (e.g., `"Left Cortex"`)
        and list of indexes in the data array.
    """
    segments = {}

    for label, idx in segment_labels.items():
        indices = np.array([], dtype=int)
        for ii in idx:
            indices = np.concatenate([indices, np.nonzero(segment_mask == ii)[0]])
        segments[label] = indices

    return segments


def get_segment_labels(filepath, keywords, delimiter=" ", index_position=0, label_position=1):
    """
    Get segment labels from file by keyword for get_segments function

    Parameters
    ----------
    filepath : :obj:`string`
        Path to segment label text file, such as freesurfer label file
    keywords : list of :obj:`string`
        List of label keywords.
        All labels containing the keyword will be grouped together.
        e.g. ["Cerebral_White_Matter", "Cerebral_Cortex", "Ventricle"]
    delimiter : :obj:`string`, optional
        Delimiter between label index and label string in label file
        (' ' for freesurfer label file)
    index_position : :obj:`int`, optional
        Position of label index in label file
        (0 for freesurfer label file)
    label_position : :obj:`int`, optional
        Position of label string in label file
        (1 for freesurfer label file)
    Returns
    ---------
    dict
    e.g. {'Cerebral_White_Matter': [2, 41],
          'Cerebral_Cortex': [3, 42],
          'Ventricle': [4, 14, 15, 43, 72]}
    """
    segment_labels = {}

    with open(filepath, "r") as f:
        labels = f.read()

    labels_s = [label.split(delimiter) for label in labels.split("\n") if label != ""]

    for keyword in keywords:
        ind = [int(i[index_position]) for i in labels_s if keyword in i[label_position]]
        segment_labels[keyword] = ind

    return segment_labels
=======
def plot_tissue_values(data_file, group_name, feature, **kwargs):
    """Generate a raincloud plot with the data points corresponding to the
    ``feature`` value contained in the data file.

    Parameters
    ----------
    data_file : :obj:`str`
        File containing the data of interest.
    group_name : :obj:`str`
        The group name of interest to be plot.
    feature : :obj:`str`
        The feature of interest to be plot.
    kwargs : :obj:`dict`
        Extra args given to :func:~`nireports.reportlets.nuisance.plot_raincloud`.

    Returns
    -------
    axes and gridspec
        Plotting axes and gridspec. Returned only if ``output_file`` is ``None``.
    output_file : :obj:`str`
        The file where the figure is saved.
    """

    return plot_raincloud(data_file, group_name, feature, **kwargs)
>>>>>>> 34bf28c7
<|MERGE_RESOLUTION|>--- conflicted
+++ resolved
@@ -409,7 +409,32 @@
     return ax
 
 
-<<<<<<< HEAD
+def plot_tissue_values(data_file, group_name, feature, **kwargs):
+    """Generate a raincloud plot with the data points corresponding to the
+    ``feature`` value contained in the data file.
+
+    Parameters
+    ----------
+    data_file : :obj:`str`
+        File containing the data of interest.
+    group_name : :obj:`str`
+        The group name of interest to be plot.
+    feature : :obj:`str`
+        The feature of interest to be plot.
+    kwargs : :obj:`dict`
+        Extra args given to :func:~`nireports.reportlets.nuisance.plot_raincloud`.
+
+    Returns
+    -------
+    axes and gridspec
+        Plotting axes and gridspec. Returned only if ``output_file`` is ``None``.
+    output_file : :obj:`str`
+        The file where the figure is saved.
+    """
+
+    return plot_raincloud(data_file, group_name, feature, **kwargs)
+
+
 def nii_to_carpetplot_data(
     nii,
     bvals=None,
@@ -568,30 +593,4 @@
         ind = [int(i[index_position]) for i in labels_s if keyword in i[label_position]]
         segment_labels[keyword] = ind
 
-    return segment_labels
-=======
-def plot_tissue_values(data_file, group_name, feature, **kwargs):
-    """Generate a raincloud plot with the data points corresponding to the
-    ``feature`` value contained in the data file.
-
-    Parameters
-    ----------
-    data_file : :obj:`str`
-        File containing the data of interest.
-    group_name : :obj:`str`
-        The group name of interest to be plot.
-    feature : :obj:`str`
-        The feature of interest to be plot.
-    kwargs : :obj:`dict`
-        Extra args given to :func:~`nireports.reportlets.nuisance.plot_raincloud`.
-
-    Returns
-    -------
-    axes and gridspec
-        Plotting axes and gridspec. Returned only if ``output_file`` is ``None``.
-    output_file : :obj:`str`
-        The file where the figure is saved.
-    """
-
-    return plot_raincloud(data_file, group_name, feature, **kwargs)
->>>>>>> 34bf28c7
+    return segment_labels
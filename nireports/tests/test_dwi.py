# emacs: -*- mode: python; py-indent-offset: 4; indent-tabs-mode: nil -*-
# vi: set ft=python sts=4 ts=4 sw=4 et:
#
# Copyright 2024 The NiPreps Developers <nipreps@gmail.com>
#
# Licensed under the Apache License, Version 2.0 (the "License");
# you may not use this file except in compliance with the License.
# You may obtain a copy of the License at
#
#     http://www.apache.org/licenses/LICENSE-2.0
#
# Unless required by applicable law or agreed to in writing, software
# distributed under the License is distributed on an "AS IS" BASIS,
# WITHOUT WARRANTIES OR CONDITIONS OF ANY KIND, either express or implied.
# See the License for the specific language governing permissions and
# limitations under the License.
#
# We support and encourage derived works from this project, please read
# about our expectations at
#
#     https://www.nipreps.org/community/licensing/
#
"""Test DWI reportlets."""

import nibabel as nb
import numpy as np
import pytest
from matplotlib import pyplot as plt

<<<<<<< HEAD
from nireports.reportlets.modality.dwi import (
    get_segment_labels,
    nii_to_carpetplot_data,
    plot_dwi,
    plot_gradients,
)
from nireports.reportlets.nuisance import plot_carpet
=======
from nireports.reportlets.modality.dwi import plot_dwi, plot_gradients, plot_tissue_values
from nireports.tests.utils import _generate_raincloud_random_data
>>>>>>> 34bf28c7


def test_plot_dwi(tmp_path, testdata_path, outdir):
    """Check the plot of DWI data."""

    stem = "ds000114_sub-01_ses-test_desc-trunc_dwi"
    dwi_img = nb.load(testdata_path / f"{stem}.nii.gz")
    affine = dwi_img.affine

    bvecs = np.loadtxt(testdata_path / f"{stem}.bvec").T
    bvals = np.loadtxt(testdata_path / f"{stem}.bval")

    gradients = np.hstack([bvecs, bvals[:, None]])

    # Pick a random volume to show
    rng = np.random.default_rng(1234)
    idx = rng.integers(low=0, high=dwi_img.shape[-1], size=1).item()

    _ = plot_dwi(dwi_img.get_fdata()[..., idx], affine, gradient=gradients[idx])

    if outdir is not None:
        plt.savefig(outdir / f"{stem}.svg", bbox_inches="tight")


@pytest.mark.parametrize(
    "dwi_btable",
    ["ds000114_singleshell", "hcph_multishell", "ds004737_dsi"],
)
def test_plot_gradients(tmp_path, testdata_path, dwi_btable, outdir):
    """Check the plot of DWI gradients."""

    bvecs = np.loadtxt(testdata_path / f"{dwi_btable}.bvec").T
    bvals = np.loadtxt(testdata_path / f"{dwi_btable}.bval")

    b0s_mask = bvals < 50

    gradients = np.hstack([bvecs[~b0s_mask], bvals[~b0s_mask, None]])
    _ = plot_gradients(gradients)

    if outdir is not None:
        plt.savefig(outdir / f"{dwi_btable}.svg", bbox_inches="tight")


<<<<<<< HEAD
def test_nii_to_carpetplot_data(tmp_path, testdata_path, outdir):
    """Check the nii to carpet plot data function"""

    testdata_name = "ds000114_sub-01_ses-test_desc-trunc_dwi"

    nii = nb.load(testdata_path / f"{testdata_name}.nii.gz")
    bvals = np.loadtxt(testdata_path / f"{testdata_name}.bval")

    mask_data = np.round(82 * np.random.rand(nii.shape[0], nii.shape[1], nii.shape[2]))

    mask_nii = nb.Nifti1Image(mask_data, np.eye(4))

    filepath = testdata_path / "aseg.auto_noCCseg.label_intensities.txt"
    keywords = ["Cerebral_White_Matter", "Cerebral_Cortex", "Ventricle"]

    segment_labels = get_segment_labels(filepath, keywords)

    image_path = None

    if outdir is not None:
        image_path = outdir / f"{testdata_name}_nii_to_carpet.svg"

    data, segments = nii_to_carpetplot_data(
        nii, bvals=bvals, mask_nii=mask_nii, segment_labels=segment_labels
    )

    plot_carpet(data, segments, output_file=image_path)


def test_get_segment_labels(tmp_path, testdata_path):
    """Check the segment label function"""

    testdata_name = "aseg.auto_noCCseg.label_intensities.txt"

    filepath = testdata_path / testdata_name
    keywords = ["Cerebral_White_Matter", "Cerebral_Cortex", "Ventricle"]

    segment_labels = get_segment_labels(filepath, keywords)

    assert segment_labels is not None
=======
def test_plot_tissue_values(tmp_path):
    features_label = "fa"
    group_label = "tissue"
    group_names = ["CSF", "GM", "WM"]
    min_val_csf = 0.0
    max_val_csf = 0.2
    min_max_csf = (min_val_csf, max_val_csf)
    min_val_gm = 0.0
    max_val_gm = 0.6
    min_max_gm = (min_val_gm, max_val_gm)
    min_val_wm = 0.3
    max_val_wm = 1.0
    min_max_wm = (min_val_wm, max_val_wm)
    min_max = [min_max_csf, min_max_gm, min_max_wm]
    n_grp_samples = 250
    data_file = tmp_path / "tissue_fa.tsv"

    _generate_raincloud_random_data(
        min_max, n_grp_samples, features_label, group_label, group_names, data_file
    )

    palette = "Set2"
    orient = "v"
    density = True
    output_file = tmp_path / "tissue_fa.png"
    mark_nans = False

    plot_tissue_values(
        data_file,
        group_label,
        features_label,
        palette=palette,
        orient=orient,
        density=density,
        mark_nans=mark_nans,
        output_file=output_file,
    )
>>>>>>> 34bf28c7
<|MERGE_RESOLUTION|>--- conflicted
+++ resolved
@@ -27,18 +27,15 @@
 import pytest
 from matplotlib import pyplot as plt
 
-<<<<<<< HEAD
 from nireports.reportlets.modality.dwi import (
     get_segment_labels,
     nii_to_carpetplot_data,
     plot_dwi,
     plot_gradients,
+    plot_tissue_values,
 )
 from nireports.reportlets.nuisance import plot_carpet
-=======
-from nireports.reportlets.modality.dwi import plot_dwi, plot_gradients, plot_tissue_values
 from nireports.tests.utils import _generate_raincloud_random_data
->>>>>>> 34bf28c7
 
 
 def test_plot_dwi(tmp_path, testdata_path, outdir):
@@ -82,7 +79,45 @@
         plt.savefig(outdir / f"{dwi_btable}.svg", bbox_inches="tight")
 
 
-<<<<<<< HEAD
+def test_plot_tissue_values(tmp_path):
+    features_label = "fa"
+    group_label = "tissue"
+    group_names = ["CSF", "GM", "WM"]
+    min_val_csf = 0.0
+    max_val_csf = 0.2
+    min_max_csf = (min_val_csf, max_val_csf)
+    min_val_gm = 0.0
+    max_val_gm = 0.6
+    min_max_gm = (min_val_gm, max_val_gm)
+    min_val_wm = 0.3
+    max_val_wm = 1.0
+    min_max_wm = (min_val_wm, max_val_wm)
+    min_max = [min_max_csf, min_max_gm, min_max_wm]
+    n_grp_samples = 250
+    data_file = tmp_path / "tissue_fa.tsv"
+
+    _generate_raincloud_random_data(
+        min_max, n_grp_samples, features_label, group_label, group_names, data_file
+    )
+
+    palette = "Set2"
+    orient = "v"
+    density = True
+    output_file = tmp_path / "tissue_fa.png"
+    mark_nans = False
+
+    plot_tissue_values(
+        data_file,
+        group_label,
+        features_label,
+        palette=palette,
+        orient=orient,
+        density=density,
+        mark_nans=mark_nans,
+        output_file=output_file,
+    )
+
+
 def test_nii_to_carpetplot_data(tmp_path, testdata_path, outdir):
     """Check the nii to carpet plot data function"""
 
@@ -122,43 +157,4 @@
 
     segment_labels = get_segment_labels(filepath, keywords)
 
-    assert segment_labels is not None
-=======
-def test_plot_tissue_values(tmp_path):
-    features_label = "fa"
-    group_label = "tissue"
-    group_names = ["CSF", "GM", "WM"]
-    min_val_csf = 0.0
-    max_val_csf = 0.2
-    min_max_csf = (min_val_csf, max_val_csf)
-    min_val_gm = 0.0
-    max_val_gm = 0.6
-    min_max_gm = (min_val_gm, max_val_gm)
-    min_val_wm = 0.3
-    max_val_wm = 1.0
-    min_max_wm = (min_val_wm, max_val_wm)
-    min_max = [min_max_csf, min_max_gm, min_max_wm]
-    n_grp_samples = 250
-    data_file = tmp_path / "tissue_fa.tsv"
-
-    _generate_raincloud_random_data(
-        min_max, n_grp_samples, features_label, group_label, group_names, data_file
-    )
-
-    palette = "Set2"
-    orient = "v"
-    density = True
-    output_file = tmp_path / "tissue_fa.png"
-    mark_nans = False
-
-    plot_tissue_values(
-        data_file,
-        group_label,
-        features_label,
-        palette=palette,
-        orient=orient,
-        density=density,
-        mark_nans=mark_nans,
-        output_file=output_file,
-    )
->>>>>>> 34bf28c7
+    assert segment_labels is not None
--- conflicted
+++ resolved
@@ -73,15 +73,8 @@
     'versioneer',
 ]
 
-<<<<<<< HEAD
 LINKS_REQUIRES = []
-=======
-LINKS_REQUIRES = [
-    'https://github.com/scikit-learn/scikit-learn/tarball/master#scikit-learn-0.19.0-dev',
-    'https://github.com/poldracklab/niworkflows.git'
-    '@0a71b0f16acec10520b6eb824649d19519e65b59#egg=niworkflows-0.1.5-dev',
-]
->>>>>>> 49019ad9
+
 
 TESTS_REQUIRES = [
     'mock',

# emacs: -*- mode: python; py-indent-offset: 4; indent-tabs-mode: nil -*-
# vi: set ft=python sts=4 ts=4 sw=4 et:
# pylint: disable=no-member
r"""
MRIQC: image quality metrics for functional MRI.

Measures for the spatial information
^^^^^^^^^^^^^^^^^^^^^^^^^^^^^^^^^^^^

Definitions are given in the
:ref:`summary of structural IQMs <iqms_t1w>`.

.. _iqms_efc:

- **Entropy-focus criterion** (:py:func:`~mriqc.qc.anatomical.efc`).

.. _iqms_fber:

- **Foreground-Background energy ratio** (:py:func:`~mriqc.qc.anatomical.fber`,  [Shehzad2015]_).

.. _iqms_fwhm:

- **Full-width half maximum smoothness** (``fwhm_*``).

.. _iqms_snr:

- **Signal-to-noise ratio** (:py:func:`~mriqc.qc.anatomical.snr`).

.. _iqms_summary:

- **Summary statistics** (:py:func:`~mriqc.qc.anatomical.summary_stats`).


Measures for the temporal information
^^^^^^^^^^^^^^^^^^^^^^^^^^^^^^^^^^^^^

.. _iqms_dvars :

DVARS
  D referring to temporal derivative of timecourses, VARS referring to
  RMS variance over voxels ([Power2012]_ ``dvars_nstd``) indexes the rate of change of
  BOLD signal across the entire brain at each frame of data. DVARS is calculated
  `with nipype
  <http://nipype.readthedocs.io/en/latest/interfaces/generated/nipype.algorithms.confounds.html#computedvars>`_
  after motion correction:

  .. math ::

      \text{DVARS}_t = \sqrt{\frac{1}{N}\sum_i \left[x_{i,t} - x_{i,t-1}\right]^2}


  .. note ::

    Intensities are scaled to 1000 leading to the units being expressed in x10
    :math:`\%\Delta\text{BOLD}` change.

  .. note ::

    MRIQC calculates two additional standardized values of the DVARS.
    The ``dvars_std`` metric is normalized with the standard deviation of the
    temporal difference time series. The ``dvars_vstd`` is a voxel-wise
    standardization of DVARS, where the temporal difference time series is
    normalized across time by that voxel standard deviation across time, before
    computing the RMS of the temporal difference [Nichols2013]_.

.. _iqms_gcor:

Global Correlation (``gcor``)
  calculates an optimized summary of time-series
  correlation as in [Saad2013]_ using AFNI's ``@compute_gcor``:

  .. math ::

      \text{GCOR} = \frac{1}{N}\mathbf{g}_u^T\mathbf{g}_u

  where :math:`\mathbf{g}_u` is the average of all unit-variance time series in a
  :math:`T` (# timepoints) :math:`\times` :math:`N` (# voxels) matrix.

.. _iqms_tsnr:

Temporal SNR (:abbr:`tSNR (temporal SNR)`, ``tsnr``)
  is a simplified interpretation of the tSNR definition [Kruger2001]_.
  We report the median value
  of the `tSNR map
  <http://nipype.readthedocs.io/en/latest/interfaces/generated/nipype.algorithms.confounds.html#tsnr>`_
  calculated like:

  .. math ::

      \text{tSNR} = \frac{\langle S \rangle_t}{\sigma_t},

  where :math:`\langle S \rangle_t` is the average BOLD signal (across time),
  and :math:`\sigma_t` is the corresponding temporal standard-deviation map. Higher
  values are better.


Measures for artifacts and other
^^^^^^^^^^^^^^^^^^^^^^^^^^^^^^^^

.. _iqms_fd:

Framewise Displacement
  expresses instantaneous head-motion [Jenkinson2002]_.
  MRIQC reports the average FD, labeled as ``fd_mean``.
  Rotational displacements are calculated as the displacement on the surface of a
  sphere of radius 50 mm [Power2012]_:

  .. math ::

      \text{FD}_t = |\Delta d_{x,t}| + |\Delta d_{y,t}| +
      |\Delta d_{z,t}| + |\Delta \alpha_t| + |\Delta \beta_t| + |\Delta \gamma_t|

  Along with the base framewise displacement, MRIQC reports the
  **number of timepoints above FD threshold** (``fd_num``), and the
  **percent of FDs above the FD threshold** w.r.t. the full timeseries (``fd_perc``).
  In both cases, the threshold is set at 0.20mm.

.. _iqms_gsr:

<<<<<<< HEAD
- **Ghost to Signal Ratio** (:py:func:`~mriqc.qc.functional.gsr`, labeled
  in the reports as ``gsr_x`` and ``gsr_y``):
  along the two possible phase-encoding axes **x**, **y**. Lower values are
  better.
=======
Ghost to Signal Ratio (:py:func:`~mriqc.qc.functional.gsr`)
  labeled in the reports as ``gsr_x`` and ``gsr_y``
  (calculated along the two possible phase-encoding axes **x**, **y**):
>>>>>>> 5328fd80

  .. math ::

      \text{GSR} = \frac{\mu_G - \mu_{NG}}{\mu_S}

  .. image :: ../_static/epi-gsrmask.png
    :width: 200px
    :align: center

.. _iqms_aor:

AFNI's outlier ratio (``aor``)
  Mean fraction of outliers per fMRI volume
  as given by AFNI's ``3dToutcount``.

.. _iqms_aqi:

<<<<<<< HEAD
- **AFNI's quality index** (``aqi``) -  Mean quality index as computed by AFNI’s
    ``3dTqual``; for each volume, it is one minus the Spearman's (rank) correlation
    of that volume with the median volume. Lower values are better.
=======
AFNI's quality index (``aqi``)
  Mean quality index as computed by AFNI's ``3dTqual``.
>>>>>>> 5328fd80

.. _iqms_dummy:

Number of *dummy* scans** (``dummy``)
  A number of volumes in the begining of the
  fMRI timeseries identified as non-steady state.

.. topic:: References

  .. [Atkinson1997] Atkinson et al., *Automatic correction of motion artifacts
    in magnetic resonance images using an entropy
    focus criterion*, IEEE Trans Med Imag 16(6):903-910, 1997.
    doi:`10.1109/42.650886 <http://dx.doi.org/10.1109/42.650886>`_.

  .. [Friedman2008] Friedman, L et al., *Test--retest and between‐site reliability in a multicenter
    fMRI study*. Hum Brain Mapp, 29(8):958--972, 2008. doi:`10.1002/hbm.20440
    <http://dx.doi.org/10.1002/hbm.20440>`_.

  .. [Giannelli2010] Giannelli et al., *Characterization of Nyquist ghost in
    EPI-fMRI acquisition sequences implemented on two clinical 1.5 T MR scanner
    systems: effect of readout bandwidth and echo spacing*. J App Clin Med Phy,
    11(4). 2010.
    doi:`10.1120/jacmp.v11i4.3237 <http://dx.doi.org/10.1120/jacmp.v11i4.3237>`_.

  .. [Jenkinson2002] Jenkinson et al., *Improved Optimisation for the Robust and
    Accurate Linear Registration and Motion Correction of Brain Images*.
    NeuroImage, 17(2), 825-841, 2002.
    doi:`10.1006/nimg.2002.1132 <http://dx.doi.org/10.1006/nimg.2002.1132>`_.

  .. [Kruger2001] Krüger et al., *Physiological noise in oxygenation-sensitive
    magnetic resonance imaging*, Magn. Reson. Med. 46(4):631-637, 2001.
    doi:`10.1002/mrm.1240 <http://dx.doi.org/10.1002/mrm.1240>`_.

  .. [Nichols2013] Nichols, `Notes on Creating a Standardized Version of DVARS
    <http://www2.warwick.ac.uk/fac/sci/statistics/staff/academic-research/nichols/scripts/fsl/standardizeddvars.pdf>`_,
    2013.

  .. [Power2012] Power et al., *Spurious but systematic correlations in
    functional connectivity MRI networks arise from subject motion*,
    NeuroImage 59(3):2142-2154,
    2012, doi:`10.1016/j.neuroimage.2011.10.018
    <http://dx.doi.org/10.1016/j.neuroimage.2011.10.018>`_.

  .. [Saad2013] Saad et al. *Correcting Brain-Wide Correlation Differences
    in Resting-State FMRI*, Brain Conn 3(4):339-352,
    2013, doi:`10.1089/brain.2013.0156
    <http://dx.doi.org/10.1089/brain.2013.0156>`_.


mriqc.qc.functional module
^^^^^^^^^^^^^^^^^^^^^^^^^^

"""
import os.path as op
import numpy as np

RAS_AXIS_ORDER = {'x': 0, 'y': 1, 'z': 2}


def gsr(epi_data, mask, direction="y", ref_file=None, out_file=None):
    """
    Compute the :abbr:`GSR (ghost to signal ratio)` [Giannelli2010]_.

    The procedure is as follows:

      #. Create a Nyquist ghost mask by circle-shifting the original mask by :math:`N/2`.

      #. Rotate by :math:`N/2`

      #. Remove the intersection with the original mask

      #. Generate a non-ghost background

      #. Calculate the :abbr:`GSR (ghost to signal ratio)`


    .. warning ::

      This should be used with EPI images for which the phase
      encoding direction is known.

    :param str epi_file: path to epi file
    :param str mask_file: path to brain mask
    :param str direction: the direction of phase encoding (x, y, all)
    :return: the computed gsr

    """
    direction = direction.lower()
    if direction[-1] not in ['x', 'y', 'all']:
        raise Exception("Unknown direction {}, should be one of x, -x, y, -y, all".format(
            direction))

    if direction == 'all':
        result = []
        for newdir in ['x', 'y']:
            ofile = None
            if out_file is not None:
                fname, ext = op.splitext(ofile)
                if ext == '.gz':
                    fname, ext2 = op.splitext(fname)
                    ext = ext2 + ext
                ofile = '{0}_{1}{2}'.format(fname, newdir, ext)
            result += [gsr(epi_data, mask, newdir,
                           ref_file=ref_file, out_file=ofile)]
        return result

    # Roll data of mask through the appropriate axis
    axis = RAS_AXIS_ORDER[direction]
    n2_mask = np.roll(mask, mask.shape[axis] // 2, axis=axis)

    # Step 3: remove from n2_mask pixels inside the brain
    n2_mask = n2_mask * (1 - mask)

    # Step 4: non-ghost background region is labeled as 2
    n2_mask = n2_mask + 2 * (1 - n2_mask - mask)

    # Step 5: signal is the entire foreground image
    ghost = np.mean(epi_data[n2_mask == 1]) - np.mean(epi_data[n2_mask == 2])
    signal = np.median(epi_data[n2_mask == 0])
    return float(ghost / signal)<|MERGE_RESOLUTION|>--- conflicted
+++ resolved
@@ -117,16 +117,9 @@
 
 .. _iqms_gsr:
 
-<<<<<<< HEAD
-- **Ghost to Signal Ratio** (:py:func:`~mriqc.qc.functional.gsr`, labeled
-  in the reports as ``gsr_x`` and ``gsr_y``):
-  along the two possible phase-encoding axes **x**, **y**. Lower values are
-  better.
-=======
 Ghost to Signal Ratio (:py:func:`~mriqc.qc.functional.gsr`)
   labeled in the reports as ``gsr_x`` and ``gsr_y``
   (calculated along the two possible phase-encoding axes **x**, **y**):
->>>>>>> 5328fd80
 
   .. math ::
 
@@ -144,14 +137,10 @@
 
 .. _iqms_aqi:
 
-<<<<<<< HEAD
-- **AFNI's quality index** (``aqi``) -  Mean quality index as computed by AFNI’s
-    ``3dTqual``; for each volume, it is one minus the Spearman's (rank) correlation
-    of that volume with the median volume. Lower values are better.
-=======
 AFNI's quality index (``aqi``)
-  Mean quality index as computed by AFNI's ``3dTqual``.
->>>>>>> 5328fd80
+  Mean quality index as computed by AFNI's ``3dTqual``; for each volume, 
+  it is one minus the Spearman's (rank) correlation of that volume with the 
+  median volume. Lower values are better.
 
 .. _iqms_dummy:
 
